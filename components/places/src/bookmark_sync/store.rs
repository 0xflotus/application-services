--- conflicted
+++ resolved
@@ -488,13 +488,8 @@
     /// first sync. Unlike `wipe`, this keeps all local items, but clears
     /// all synced items and pending tombstones. This also forgets the last
     /// sync time.
-<<<<<<< HEAD
     fn reset(&self, ids: &Option<CollSyncIds>) -> result::Result<(), failure::Error> {
-        let tx = self.db.unchecked_transaction()?;
-=======
-    fn reset(&self) -> result::Result<(), failure::Error> {
         let tx = self.db.time_chunked_transaction()?;
->>>>>>> dd3f6e64
         self.db.execute_batch(&format!(
             "DELETE FROM moz_bookmarks_synced;
 
@@ -1155,14 +1150,9 @@
             }),
         );
 
-<<<<<<< HEAD
         let mem_cached_state = RefCell::new(MemoryCachedState::default());
         let global_state = RefCell::new(None);
-        let store = BookmarksStore::new(&conn, &mem_cached_state, &global_state);
-=======
-        let client_info = Cell::new(None);
-        let store = BookmarksStore::new(&syncer, &client_info);
->>>>>>> dd3f6e64
+        let store = BookmarksStore::new(&syncer, &mem_cached_state, &global_state);
         let merger = Merger::new(&store, ServerTimestamp(0.0));
 
         let tree = merger.fetch_local_tree()?;
